# Examples In This Document

## Data files used in this documentation

Data files will be posted publicly once we finished the v1.0 development. Estimated time is March 2022.

## Download Analysis `.ipynb` files

The ALLCools documentation is organized by description pages (like the current page) and analysis pages 
<<<<<<< HEAD
(like [this page](../cell_level/basic/mch_mcg_100k_basic.ipynb)). For all the analysis pages, you can download the
executable `.ipynb` using the download button in the top right and use it as a template for your own data analysis.
=======
(like [this page](../cell_level/basic/mch_mcg_100k_basic.ipynb)). For all the analysis pages, you can download the executable `.ipynb` using the download button in the top right, and use it as a template for your own data analysis.
>>>>>>> d31ae251

```{figure} ./download_ipynb.png
---
height: 150px
name: download-ipynb-fig
---
Download the analysis page.
```<|MERGE_RESOLUTION|>--- conflicted
+++ resolved
@@ -7,12 +7,8 @@
 ## Download Analysis `.ipynb` files
 
 The ALLCools documentation is organized by description pages (like the current page) and analysis pages 
-<<<<<<< HEAD
 (like [this page](../cell_level/basic/mch_mcg_100k_basic.ipynb)). For all the analysis pages, you can download the
 executable `.ipynb` using the download button in the top right and use it as a template for your own data analysis.
-=======
-(like [this page](../cell_level/basic/mch_mcg_100k_basic.ipynb)). For all the analysis pages, you can download the executable `.ipynb` using the download button in the top right, and use it as a template for your own data analysis.
->>>>>>> d31ae251
 
 ```{figure} ./download_ipynb.png
 ---
